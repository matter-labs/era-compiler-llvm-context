//!
//! The LLVM intrinsic functions.
//!

use inkwell::types::BasicType;

use crate::eravm::context::address_space::AddressSpace;
use crate::eravm::context::function::declaration::Declaration as FunctionDeclaration;

///
/// The LLVM intrinsic functions, implemented in the LLVM back-end.
///
/// Most of them are translated directly into bytecode instructions.
///
#[derive(Debug)]
pub struct Intrinsics<'ctx> {
    /// The trap.
    pub trap: FunctionDeclaration<'ctx>,
    /// The memory copy within the heap.
    pub memory_copy: FunctionDeclaration<'ctx>,
    /// The memory copy from a generic page.
    pub memory_copy_from_generic: FunctionDeclaration<'ctx>,

    /// The event emitting.
    pub event: FunctionDeclaration<'ctx>,
    /// The L1 interactor.
    pub to_l1: FunctionDeclaration<'ctx>,
    /// The precompile call.
    pub precompile: FunctionDeclaration<'ctx>,
    /// The near call with ABI data.
    pub near_call: FunctionDeclaration<'ctx>,
    /// The current contract's address.
    pub address: FunctionDeclaration<'ctx>,
    /// The caller's address.
    pub caller: FunctionDeclaration<'ctx>,
    /// The address where the current contract's code is deployed.
    pub code_source: FunctionDeclaration<'ctx>,
    /// The other data: FunctionDeclaration<'ctx>, including the block information and VM state.
    pub meta: FunctionDeclaration<'ctx>,
    /// The remaining amount of gas.
    pub gas_left: FunctionDeclaration<'ctx>,
    /// The abstract `u128` getter.
    pub get_u128: FunctionDeclaration<'ctx>,
    /// The abstract `u128` setter.
    pub set_u128: FunctionDeclaration<'ctx>,
    /// The public data price setter.
    pub set_pubdata_price: FunctionDeclaration<'ctx>,
    /// The transaction counter incrementor.
    pub increment_tx_counter: FunctionDeclaration<'ctx>,
    /// The pointer shrink.
    pub pointer_shrink: FunctionDeclaration<'ctx>,
    /// The pointer pack.
    pub pointer_pack: FunctionDeclaration<'ctx>,
}

impl<'ctx> Intrinsics<'ctx> {
    /// The corresponding intrinsic function name.
    pub const FUNCTION_TRAP: &'static str = "llvm.trap";

    /// The corresponding intrinsic function name.
    pub const FUNCTION_MEMORY_COPY: &'static str = "llvm.memcpy.p1.p1.i256";

    /// The corresponding intrinsic function name.
    pub const FUNCTION_MEMORY_COPY_FROM_GENERIC: &'static str = "llvm.memcpy.p3.p1.i256";

    /// The corresponding intrinsic function name.
    pub const FUNCTION_EVENT: &'static str = "llvm.eravm.event";

    /// The corresponding intrinsic function name.
    pub const FUNCTION_L1: &'static str = "llvm.eravm.tol1";

    /// The corresponding intrinsic function name.
    pub const FUNCTION_PRECOMPILE: &'static str = "llvm.eravm.precompile";

    /// The corresponding intrinsic function name.
    pub const FUNCTION_NEAR_CALL: &'static str = "llvm.eravm.nearcall";

    /// The corresponding intrinsic function name.
    pub const FUNCTION_ADDRESS: &'static str = "llvm.eravm.this";

    /// The corresponding intrinsic function name.
    pub const FUNCTION_CALLER: &'static str = "llvm.eravm.caller";

    /// The corresponding intrinsic function name.
    pub const FUNCTION_CODE_SOURCE: &'static str = "llvm.eravm.codesource";

    /// The corresponding intrinsic function name.
    pub const FUNCTION_META: &'static str = "llvm.eravm.meta";

    /// The corresponding intrinsic function name.
    pub const FUNCTION_GAS_LEFT: &'static str = "llvm.eravm.gasleft";

    /// The corresponding intrinsic function name.
    pub const FUNCTION_GET_U128: &'static str = "llvm.eravm.getu128";

    /// The corresponding intrinsic function name.
    pub const FUNCTION_SET_U128: &'static str = "llvm.eravm.setu128";

    /// The corresponding intrinsic function name.
    pub const FUNCTION_SET_PUBDATA_PRICE: &'static str = "llvm.eravm.setpubdataprice";

    /// The corresponding intrinsic function name.
    pub const FUNCTION_INCREMENT_TX_COUNTER: &'static str = "llvm.eravm.inctx";

    /// The corresponding intrinsic function name.
    pub const FUNCTION_POINTER_SHRINK: &'static str = "llvm.eravm.ptr.shrink";

    /// The corresponding intrinsic function name.
    pub const FUNCTION_POINTER_PACK: &'static str = "llvm.eravm.ptr.pack";

    ///
    /// A shortcut constructor.
    ///
    pub fn new(
        llvm: &'ctx inkwell::context::Context,
        module: &inkwell::module::Module<'ctx>,
    ) -> Self {
        let void_type = llvm.void_type();
        let bool_type = llvm.bool_type();
        let byte_type = llvm.custom_width_int_type(era_compiler_common::BIT_LENGTH_BYTE as u32);
        let field_type = llvm.custom_width_int_type(era_compiler_common::BIT_LENGTH_FIELD as u32);
        let stack_field_pointer_type = field_type.ptr_type(AddressSpace::Stack.into());
        let heap_byte_pointer_type = byte_type.ptr_type(AddressSpace::Heap.into());
        let generic_byte_pointer_type = byte_type.ptr_type(AddressSpace::Generic.into());

        let trap = Self::declare(
            llvm,
            module,
            Self::FUNCTION_TRAP,
            void_type.fn_type(&[], false),
        );
        let memory_copy = Self::declare(
            llvm,
            module,
            Self::FUNCTION_MEMORY_COPY,
            void_type.fn_type(
                &[
                    heap_byte_pointer_type.as_basic_type_enum().into(),
                    heap_byte_pointer_type.as_basic_type_enum().into(),
                    field_type.as_basic_type_enum().into(),
                    bool_type.as_basic_type_enum().into(),
                ],
                false,
            ),
        );
        let memory_copy_from_generic = Self::declare(
            llvm,
            module,
            Self::FUNCTION_MEMORY_COPY_FROM_GENERIC,
            void_type.fn_type(
                &[
                    heap_byte_pointer_type.as_basic_type_enum().into(),
                    generic_byte_pointer_type.as_basic_type_enum().into(),
                    field_type.as_basic_type_enum().into(),
                    bool_type.as_basic_type_enum().into(),
                ],
                false,
            ),
        );

        let event = Self::declare(
            llvm,
            module,
            Self::FUNCTION_EVENT,
            void_type.fn_type(
                &[
                    field_type.as_basic_type_enum().into(),
                    field_type.as_basic_type_enum().into(),
                    field_type.as_basic_type_enum().into(),
                ],
                false,
            ),
        );
        let to_l1 = Self::declare(
            llvm,
            module,
            Self::FUNCTION_L1,
            void_type.fn_type(
                &[
                    field_type.as_basic_type_enum().into(),
                    field_type.as_basic_type_enum().into(),
                    field_type.as_basic_type_enum().into(),
                ],
                false,
            ),
        );
        let precompile = Self::declare(
            llvm,
            module,
            Self::FUNCTION_PRECOMPILE,
            field_type.fn_type(
                &[
                    field_type.as_basic_type_enum().into(),
                    field_type.as_basic_type_enum().into(),
                ],
                false,
            ),
        );
        let near_call = Self::declare(
            llvm,
            module,
            Self::FUNCTION_NEAR_CALL,
            field_type.fn_type(
                &[
                    stack_field_pointer_type.as_basic_type_enum().into(),
                    field_type.as_basic_type_enum().into(),
                ],
                true,
            ),
        );
        let address = Self::declare(
            llvm,
            module,
            Self::FUNCTION_ADDRESS,
            field_type.fn_type(&[], false),
        );
        let caller = Self::declare(
            llvm,
            module,
            Self::FUNCTION_CALLER,
            field_type.fn_type(&[], false),
        );
        let code_source = Self::declare(
            llvm,
            module,
            Self::FUNCTION_CODE_SOURCE,
            field_type.fn_type(&[], false),
        );
        let meta = Self::declare(
            llvm,
            module,
            Self::FUNCTION_META,
            field_type.fn_type(&[], false),
        );
        let gas_left = Self::declare(
            llvm,
            module,
            Self::FUNCTION_GAS_LEFT,
            field_type.fn_type(&[], false),
        );
        let get_u128 = Self::declare(
            llvm,
            module,
            Self::FUNCTION_GET_U128,
            field_type.fn_type(&[], false),
        );
        let set_u128 = Self::declare(
            llvm,
            module,
            Self::FUNCTION_SET_U128,
            void_type.fn_type(&[field_type.as_basic_type_enum().into()], false),
        );
        let set_pubdata_price = Self::declare(
            llvm,
            module,
            Self::FUNCTION_SET_PUBDATA_PRICE,
            void_type.fn_type(&[field_type.as_basic_type_enum().into()], false),
        );
        let increment_tx_counter = Self::declare(
            llvm,
            module,
            Self::FUNCTION_INCREMENT_TX_COUNTER,
            void_type.fn_type(&[], false),
        );
        let pointer_shrink = Self::declare(
            llvm,
            module,
            Self::FUNCTION_POINTER_SHRINK,
            generic_byte_pointer_type.fn_type(
                &[
                    generic_byte_pointer_type.as_basic_type_enum().into(),
                    field_type.as_basic_type_enum().into(),
                ],
                false,
            ),
        );
        let pointer_pack = Self::declare(
            llvm,
            module,
            Self::FUNCTION_POINTER_PACK,
            generic_byte_pointer_type.fn_type(
                &[
                    generic_byte_pointer_type.as_basic_type_enum().into(),
                    field_type.as_basic_type_enum().into(),
                ],
                false,
            ),
        );

        Self {
            trap,
            memory_copy,
            memory_copy_from_generic,

            event,
            to_l1,
            precompile,
            near_call,
            address,
            caller,
            code_source,
            meta,
            gas_left,
            get_u128,
            set_u128,
            set_pubdata_price,
            increment_tx_counter,
            pointer_shrink,
            pointer_pack,
        }
    }

    ///
    /// Finds the specified LLVM intrinsic function in the target and returns its declaration.
    ///
    pub fn declare(
        llvm: &'ctx inkwell::context::Context,
        module: &inkwell::module::Module<'ctx>,
        name: &str,
        r#type: inkwell::types::FunctionType<'ctx>,
    ) -> FunctionDeclaration<'ctx> {
        let intrinsic = inkwell::intrinsics::Intrinsic::find(name)
            .unwrap_or_else(|| panic!("Intrinsic function `{name}` does not exist"));
        let argument_types = Self::argument_types(llvm, name);
        let value = intrinsic
            .get_declaration(module, argument_types.as_slice())
            .unwrap_or_else(|| panic!("Intrinsic function `{name}` declaration error"));
        FunctionDeclaration::new(r#type, value)
    }

    ///
    /// Returns the LLVM types for selecting via the signature.
    ///
    pub fn argument_types(
        llvm: &'ctx inkwell::context::Context,
        name: &str,
    ) -> Vec<inkwell::types::BasicTypeEnum<'ctx>> {
<<<<<<< HEAD
        let byte_type = llvm.custom_width_int_type(compiler_common::BIT_LENGTH_BYTE as u32);
        let field_type = llvm.custom_width_int_type(compiler_common::BIT_LENGTH_FIELD as u32);
=======
        let field_type = llvm.custom_width_int_type(era_compiler_common::BIT_LENGTH_FIELD as u32);
>>>>>>> 57593e06

        match name {
            name if name == Self::FUNCTION_MEMORY_COPY => vec![
                byte_type
                    .ptr_type(AddressSpace::Heap.into())
                    .as_basic_type_enum(),
                byte_type
                    .ptr_type(AddressSpace::Heap.into())
                    .as_basic_type_enum(),
                field_type.as_basic_type_enum(),
            ],
            name if name == Self::FUNCTION_MEMORY_COPY_FROM_GENERIC => vec![
                byte_type
                    .ptr_type(AddressSpace::Heap.into())
                    .as_basic_type_enum(),
                byte_type
                    .ptr_type(AddressSpace::Generic.into())
                    .as_basic_type_enum(),
                field_type.as_basic_type_enum(),
            ],
            _ => vec![],
        }
    }
}<|MERGE_RESOLUTION|>--- conflicted
+++ resolved
@@ -335,12 +335,8 @@
         llvm: &'ctx inkwell::context::Context,
         name: &str,
     ) -> Vec<inkwell::types::BasicTypeEnum<'ctx>> {
-<<<<<<< HEAD
-        let byte_type = llvm.custom_width_int_type(compiler_common::BIT_LENGTH_BYTE as u32);
-        let field_type = llvm.custom_width_int_type(compiler_common::BIT_LENGTH_FIELD as u32);
-=======
+        let byte_type = llvm.custom_width_int_type(era_compiler_common::BIT_LENGTH_BYTE as u32);
         let field_type = llvm.custom_width_int_type(era_compiler_common::BIT_LENGTH_FIELD as u32);
->>>>>>> 57593e06
 
         match name {
             name if name == Self::FUNCTION_MEMORY_COPY => vec![

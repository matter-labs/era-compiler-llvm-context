--- conflicted
+++ resolved
@@ -15,13 +15,8 @@
     /// The text assembly.
     pub assembly_text: String,
     /// The metadata hash.
-<<<<<<< HEAD
-    pub metadata_hash: Option<[u8; compiler_common::BYTE_LENGTH_FIELD]>,
-    /// The binary bytecode.
-=======
     pub metadata_hash: Option<[u8; era_compiler_common::BYTE_LENGTH_FIELD]>,
     /// The EraVM binary bytecode.
->>>>>>> 57593e06
     pub bytecode: Vec<u8>,
     /// The bytecode hash.
     pub bytecode_hash: String,

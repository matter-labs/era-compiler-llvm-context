//!
//! The LLVM context library.
//!

pub mod r#const;
pub mod context;
pub mod evm;
pub mod extensions;
pub mod utils;

pub use self::r#const::*;

use crate::debug_config::DebugConfig;
use crate::dependency::Dependency;
use crate::eravm::context::build::Build;
use crate::target_machine::TargetMachine;

use self::context::Context;

///
/// Initializes the EraVM target machine.
///
pub fn initialize_target() {
    inkwell::targets::Target::initialize_eravm(&inkwell::targets::InitializationConfig::default());
}

///
/// Translates `assembly_text` to an object code.
///
pub fn assemble(
    target_machine: &TargetMachine,
    contract_path: &str,
    assembly_text: &str,
    debug_config: Option<&DebugConfig>,
) -> anyhow::Result<inkwell::memory_buffer::MemoryBuffer> {
    if let Some(debug_config) = debug_config {
        debug_config.dump_assembly(contract_path, None, assembly_text)?;
    }

    let assembly_buffer = inkwell::memory_buffer::MemoryBuffer::create_from_memory_range(
        assembly_text.as_bytes(),
        "assembly_buffer",
        false,
    );

    let bytecode_buffer = target_machine
        .assemble(&assembly_buffer)
        .map_err(|error| anyhow::anyhow!("assembling: {error}"))?;
    Ok(bytecode_buffer)
}

///
/// Disassembles `bytecode`, returning textual representation.
///
pub fn disassemble(target_machine: &TargetMachine, bytecode: &[u8]) -> anyhow::Result<String> {
    let bytecode_buffer = inkwell::memory_buffer::MemoryBuffer::create_from_memory_range(
        bytecode,
        "bytecode_buffer",
        false,
    );

    let disassembly_buffer = target_machine
        .disassemble(&bytecode_buffer, 0, DISASSEMBLER_DEFAULT_MODE)
        .map_err(|error| anyhow::anyhow!("disassembling: {error}"))?;

    let disassembly_text = String::from_utf8_lossy(disassembly_buffer.as_slice());
    Ok(disassembly_text.to_string())
}

///
/// Converts `bytecode_buffer` and auxiliary data into a build.
///
pub fn build(
    bytecode_buffer: inkwell::memory_buffer::MemoryBuffer,
<<<<<<< HEAD
    linker_symbols: &[(
        [u8; era_compiler_common::BYTE_LENGTH_FIELD],
        [u8; era_compiler_common::BYTE_LENGTH_ETH_ADDRESS],
    )],
    metadata_hash: Option<[u8; era_compiler_common::BYTE_LENGTH_FIELD]>,
=======
    metadata_hash: Option<era_compiler_common::Hash>,
>>>>>>> 7c1ba758
    assembly_text: Option<String>,
) -> anyhow::Result<Build> {
    let metadata_hash = metadata_hash.as_ref().map(|hash| match hash {
        era_compiler_common::Hash::Keccak256 { bytes, .. } => bytes.to_vec(),
        hash @ era_compiler_common::Hash::Ipfs { .. } => hash.as_cbor_bytes(),
    });
    let bytecode_buffer_linked = bytecode_buffer
<<<<<<< HEAD
        .link_module_eravm(linker_symbols, metadata)
=======
        .link_module_eravm(metadata_hash.as_deref())
>>>>>>> 7c1ba758
        .map_err(|error| anyhow::anyhow!("bytecode linking error: {error}"))?;
    let bytecode = bytecode_buffer_linked.as_slice().to_vec();

    let bytecode_words: Vec<[u8; era_compiler_common::BYTE_LENGTH_FIELD]> = bytecode
        .chunks(era_compiler_common::BYTE_LENGTH_FIELD)
        .map(|word| word.try_into().expect("Always valid"))
        .collect();
    let bytecode_hash = zkevm_opcode_defs::utils::bytecode_to_code_hash_for_mode::<
        { era_compiler_common::BYTE_LENGTH_X64 },
        zkevm_opcode_defs::decoding::EncodingModeProduction,
    >(bytecode_words.as_slice())
    .map_err(|_| anyhow::anyhow!("bytecode hashing error"))?;

    let build = Build::new(bytecode, bytecode_hash, metadata_hash, assembly_text);
    Ok(build)
}

///
/// Implemented by items which are translated into LLVM IR.
///
pub trait WriteLLVM<D>
where
    D: Dependency,
{
    ///
    /// Declares the entity in the LLVM IR.
    /// Is usually performed in order to use the item before defining it.
    ///
    fn declare(&mut self, _context: &mut Context<D>) -> anyhow::Result<()> {
        Ok(())
    }

    ///
    /// Translates the entity into LLVM IR.
    ///
    fn into_llvm(self, context: &mut Context<D>) -> anyhow::Result<()>;
}

///
/// The dummy LLVM writable entity.
///
#[derive(Debug, Default, Clone)]
pub struct DummyLLVMWritable {}

impl<D> WriteLLVM<D> for DummyLLVMWritable
where
    D: Dependency,
{
    fn into_llvm(self, _context: &mut Context<D>) -> anyhow::Result<()> {
        Ok(())
    }
}<|MERGE_RESOLUTION|>--- conflicted
+++ resolved
@@ -72,27 +72,25 @@
 ///
 pub fn build(
     bytecode_buffer: inkwell::memory_buffer::MemoryBuffer,
-<<<<<<< HEAD
     linker_symbols: &[(
         [u8; era_compiler_common::BYTE_LENGTH_FIELD],
         [u8; era_compiler_common::BYTE_LENGTH_ETH_ADDRESS],
     )],
-    metadata_hash: Option<[u8; era_compiler_common::BYTE_LENGTH_FIELD]>,
-=======
     metadata_hash: Option<era_compiler_common::Hash>,
->>>>>>> 7c1ba758
     assembly_text: Option<String>,
 ) -> anyhow::Result<Build> {
     let metadata_hash = metadata_hash.as_ref().map(|hash| match hash {
         era_compiler_common::Hash::Keccak256 { bytes, .. } => bytes.to_vec(),
         hash @ era_compiler_common::Hash::Ipfs { .. } => hash.as_cbor_bytes(),
     });
-    let bytecode_buffer_linked = bytecode_buffer
-<<<<<<< HEAD
-        .link_module_eravm(linker_symbols, metadata)
-=======
-        .link_module_eravm(metadata_hash.as_deref())
->>>>>>> 7c1ba758
+    let bytecode_buffer_with_metadata = match metadata_hash {
+        Some(ref metadata) => bytecode_buffer
+            .append_metadata_eravm(metadata.as_slice())
+            .map_err(|error| anyhow::anyhow!("bytecode metadata appending error: {error}"))?,
+        None => bytecode_buffer,
+    };
+    let bytecode_buffer_linked = bytecode_buffer_with_metadata
+        .link_module_eravm(linker_symbols)
         .map_err(|error| anyhow::anyhow!("bytecode linking error: {error}"))?;
     let bytecode = bytecode_buffer_linked.as_slice().to_vec();
 

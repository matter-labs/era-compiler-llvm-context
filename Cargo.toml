[package]
name = "era-compiler-llvm-context"
<<<<<<< HEAD
version = "1.4.1"
=======
version = "1.3.3"
>>>>>>> 57593e06
authors = [
    "Oleksandr Zarudnyi <a.zarudnyy@matterlabs.dev>",
]
license = "MIT OR Apache-2.0"
edition = "2021"
description = "Shared front end code of the EraVM compilers"

[lib]
doctest = false

[dependencies]
anyhow = "1.0"
semver = "1.0"
itertools = "0.12"
serde = { version = "1.0", "features" = [ "derive" ] }
regex = "1.10"
once_cell = "1.19"
num = "0.4"
hex = "0.4"
sha2 = "0.10"
sha3 = "0.10"
md5 = "0.7"

<<<<<<< HEAD
zkevm_opcode_defs = { git = "https://github.com/matter-labs/era-zkevm_opcode_defs", branch = "v1.4.1" }
zkevm-assembly = { git = "https://github.com/matter-labs/era-zkEVM-assembly", branch = "v1.4.1" }
compiler-common = { git = "https://github.com/matter-labs/era-compiler-common", branch = "main" }
=======
zkevm_opcode_defs = { git = "https://github.com/matter-labs/era-zkevm_opcode_defs", branch = "v1.3.2" }
zkevm-assembly = { git = "https://github.com/matter-labs/era-zkEVM-assembly", branch = "v1.3.2" }
era-compiler-common = { git = "https://github.com/matter-labs/era-compiler-common", branch = "main" }
>>>>>>> 57593e06

[dependencies.inkwell]
git = "https://github.com/matter-labs-forks/inkwell"
branch = "llvm-15"
default-features = false
features = ["llvm15-0", "no-libffi-linking", "target-eravm"]<|MERGE_RESOLUTION|>--- conflicted
+++ resolved
@@ -1,10 +1,6 @@
 [package]
 name = "era-compiler-llvm-context"
-<<<<<<< HEAD
 version = "1.4.1"
-=======
-version = "1.3.3"
->>>>>>> 57593e06
 authors = [
     "Oleksandr Zarudnyi <a.zarudnyy@matterlabs.dev>",
 ]
@@ -28,15 +24,9 @@
 sha3 = "0.10"
 md5 = "0.7"
 
-<<<<<<< HEAD
 zkevm_opcode_defs = { git = "https://github.com/matter-labs/era-zkevm_opcode_defs", branch = "v1.4.1" }
 zkevm-assembly = { git = "https://github.com/matter-labs/era-zkEVM-assembly", branch = "v1.4.1" }
-compiler-common = { git = "https://github.com/matter-labs/era-compiler-common", branch = "main" }
-=======
-zkevm_opcode_defs = { git = "https://github.com/matter-labs/era-zkevm_opcode_defs", branch = "v1.3.2" }
-zkevm-assembly = { git = "https://github.com/matter-labs/era-zkEVM-assembly", branch = "v1.3.2" }
 era-compiler-common = { git = "https://github.com/matter-labs/era-compiler-common", branch = "main" }
->>>>>>> 57593e06
 
 [dependencies.inkwell]
 git = "https://github.com/matter-labs-forks/inkwell"

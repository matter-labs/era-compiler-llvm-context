--- conflicted
+++ resolved
@@ -1,11 +1,6 @@
 [package]
-<<<<<<< HEAD
-name = "compiler-llvm-context"
+name = "era-compiler-llvm-context"
 version = "1.5.0"
-=======
-name = "era-compiler-llvm-context"
-version = "1.4.1"
->>>>>>> a9338441
 authors = [
     "Oleksandr Zarudnyi <a.zarudnyy@matterlabs.dev>",
 ]
@@ -29,15 +24,9 @@
 sha3 = "0.10"
 md5 = "0.7"
 
-<<<<<<< HEAD
 zkevm_opcode_defs = { git = "https://github.com/matter-labs/era-zkevm_opcode_defs", branch = "v1.5.0" }
 zkevm-assembly = { git = "https://github.com/matter-labs/era-zkEVM-assembly", branch = "v1.5.0" }
-compiler-common = { git = "https://github.com/matter-labs/era-compiler-common", branch = "main" }
-=======
-zkevm_opcode_defs = { git = "https://github.com/matter-labs/era-zkevm_opcode_defs", branch = "v1.4.1" }
-zkevm-assembly = { git = "https://github.com/matter-labs/era-zkEVM-assembly", branch = "v1.4.1" }
 era-compiler-common = { git = "https://github.com/matter-labs/era-compiler-common", branch = "main" }
->>>>>>> a9338441
 
 [dependencies.inkwell]
 git = "https://github.com/matter-labs-forks/inkwell"
